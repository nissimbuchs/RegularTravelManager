import { Component, OnInit, OnDestroy } from '@angular/core';
import { CommonModule } from '@angular/common';
import { RouterOutlet, Router, RouterModule } from '@angular/router';
import { MatSidenavModule } from '@angular/material/sidenav';
import { MatToolbarModule } from '@angular/material/toolbar';
import { MatButtonModule } from '@angular/material/button';
import { MatIconModule } from '@angular/material/icon';
import { MatListModule } from '@angular/material/list';
import { MatMenuModule } from '@angular/material/menu';
import { MatBadgeModule } from '@angular/material/badge';
import { MatTooltipModule } from '@angular/material/tooltip';
import { MatDividerModule } from '@angular/material/divider';
import { BreakpointObserver, Breakpoints, LayoutModule } from '@angular/cdk/layout';
import { Observable, Subject } from 'rxjs';
import { map, shareReplay, takeUntil } from 'rxjs/operators';
import { AuthService, User } from '../../core/services/auth.service';
import { LoadingService } from '../../core/services/loading.service';

interface NavigationItem {
  icon: string;
  label: string;
  route: string | ((role: string) => string);
  roles: ('employee' | 'manager' | 'admin')[];
}

@Component({
  selector: 'app-main-layout',
  standalone: true,
  imports: [
    CommonModule,
    RouterOutlet,
    RouterModule,
    MatSidenavModule,
    MatToolbarModule,
    MatButtonModule,
    MatIconModule,
    MatListModule,
    MatMenuModule,
    MatBadgeModule,
    MatTooltipModule,
    MatDividerModule,
    LayoutModule,
  ],
  template: `
    <mat-sidenav-container class="sidenav-container" [class.is-mobile]="isHandset$ | async">
      <mat-sidenav
        #drawer
        class="sidenav"
        fixedInViewport
        [attr.role]="(isHandset$ | async) ? 'dialog' : 'navigation'"
        [mode]="(isHandset$ | async) ? 'over' : 'side'"
        [opened]="(isHandset$ | async) === false"
      >
        <mat-toolbar class="sidenav-header">
<<<<<<< HEAD
          <div class="elca-logo"></div>
          <span class="app-title">RTM</span>
=======
          <mat-icon class="app-icon">business</mat-icon>
          <span class="app-title">RTFM</span>
>>>>>>> 387b7808
        </mat-toolbar>

        <mat-nav-list>
          <ng-container *ngFor="let item of navigationItems">
            <a
              *ngIf="canShowNavItem(item, currentUser$ | async)"
              mat-list-item
              [routerLink]="getRouteForItem(item, (currentUser$ | async)?.role || 'employee')"
              routerLinkActive="active-nav-item"
              [matTooltip]="item.label"
              matTooltipPosition="right"
            >
              <mat-icon matListItemIcon>{{ item.icon }}</mat-icon>
              <span matListItemTitle>{{ item.label }}</span>
            </a>
          </ng-container>

          <mat-divider></mat-divider>

          <a mat-list-item (click)="logout()">
            <mat-icon matListItemIcon color="warn">logout</mat-icon>
            <span matListItemTitle>Sign Out</span>
          </a>
        </mat-nav-list>
      </mat-sidenav>

      <mat-sidenav-content>
        <mat-toolbar color="primary" class="main-toolbar">
          <button
            type="button"
            aria-label="Toggle sidenav"
            mat-icon-button
            (click)="drawer.toggle()"
            *ngIf="isHandset$ | async"
          >
            <mat-icon aria-label="Side nav toggle icon">menu</mat-icon>
          </button>

          <span class="app-title">Regular Travel Form Manager</span>

          <span class="toolbar-spacer"></span>

          <span class="page-title">{{ getPageTitle() }}</span>

          <span class="toolbar-spacer"></span>

          <button mat-button [matMenuTriggerFor]="userMenu" class="user-menu-trigger">
            <mat-icon>account_circle</mat-icon>
            <mat-icon>arrow_drop_down</mat-icon>
          </button>

          <mat-menu #userMenu="matMenu">
            <div class="user-menu-header" mat-menu-item disabled>
              <div class="user-info">
                <div class="user-full-name">{{ (currentUser$ | async)?.name }}</div>
                <div class="user-role">{{ (currentUser$ | async)?.role | titlecase }}</div>
              </div>
            </div>
            <mat-divider></mat-divider>
            <button mat-menu-item routerLink="/profile">
              <mat-icon>person</mat-icon>
              <span>My Profile</span>
            </button>
            <button mat-menu-item routerLink="/employee/address">
              <mat-icon>home</mat-icon>
              <span>My Address</span>
            </button>
            <button mat-menu-item>
              <mat-icon>settings</mat-icon>
              <span>Settings</span>
            </button>
            <mat-divider></mat-divider>
            <button mat-menu-item (click)="logout()">
              <mat-icon color="warn">logout</mat-icon>
              <span>Sign Out</span>
            </button>
          </mat-menu>
        </mat-toolbar>

        <main class="main-content">
          <router-outlet></router-outlet>
        </main>
      </mat-sidenav-content>
    </mat-sidenav-container>
  `,
<<<<<<< HEAD
  styleUrls: ['./main-layout.component.scss'],
=======
  styles: [
    `
      .sidenav-container {
        height: 100vh;
      }

      .sidenav {
        width: 250px;
        background-color: #fafafa;
        border-right: 1px solid #e0e0e0;
      }

      .sidenav-header {
        display: flex;
        align-items: center;
        padding: 0 16px;
        background-color: #1976d2;
        color: white;
        min-height: 64px;
      }

      .app-icon {
        margin-right: 8px;
        font-size: 24px;
      }

      .app-title {
        font-size: 20px;
        font-weight: 600;
      }

      .main-toolbar {
        position: sticky;
        top: 0;
        z-index: 1000;
        box-shadow: 0 2px 4px rgba(0, 0, 0, 0.1);
      }

      .app-title {
        font-size: 18px;
        font-weight: 500;
        margin-left: 12px;
      }

      .page-title {
        font-size: 16px;
        font-weight: 400;
        text-align: center;
      }

      .toolbar-spacer {
        flex: 1 1 auto;
      }

      .user-menu-trigger {
        display: flex;
        align-items: center;
        gap: 4px;
        color: white;
      }

      .user-menu-trigger mat-icon {
        font-size: 24px;
        height: 24px;
        width: 24px;
      }

      .user-menu-header {
        padding: 16px !important;
        pointer-events: none;
      }

      .user-info {
        display: flex;
        flex-direction: column;
        gap: 4px;
      }

      .user-full-name {
        font-weight: 500;
        font-size: 14px;
        color: rgba(0, 0, 0, 0.87);
      }

      .user-role {
        font-size: 11px;
        color: rgba(0, 0, 0, 0.54);
        font-weight: 500;
        text-transform: uppercase;
      }

      .main-content {
        padding: 20px;
        min-height: calc(100vh - 64px);
        background-color: #f5f5f5;
      }


      .active-nav-item {
        background-color: #e3f2fd;
        color: #1976d2;
      }

      .active-nav-item mat-icon {
        color: #1976d2;
      }

      .is-mobile .sidenav {
        width: 100%;
        max-width: 280px;
      }

      .is-mobile .main-content {
        padding: 16px;
      }

      @media (max-width: 768px) {
        .main-content {
          padding: 12px;
        }

        .app-title {
          display: none;
        }

        .page-title {
          font-size: 16px;
          font-weight: 500;
        }
      }
    `,
  ],
>>>>>>> 387b7808
})
export class MainLayoutComponent implements OnInit, OnDestroy {
  private destroy$ = new Subject<void>();

  isHandset$: Observable<boolean> = this.breakpointObserver.observe(Breakpoints.Handset).pipe(
    map(result => result.matches),
    shareReplay()
  );

  currentUser$ = this.authService.getCurrentUser();

  navigationItems: NavigationItem[] = [
    {
      icon: 'dashboard',
      label: 'Dashboard',
      route: (role: string) => (role === 'manager' ? '/manager/dashboard' : '/employee/dashboard'),
      roles: ['employee', 'manager'],
    },
    {
      icon: 'account_circle',
      label: 'Profile',
      route: '/profile',
      roles: ['employee', 'manager', 'admin'],
    },
    {
      icon: 'home',
      label: 'Address',
      route: (role: string) => (role === 'manager' ? '/employee/address' : '/employee/address'), // Both use employee address for now
      roles: ['employee', 'manager'],
    },
    {
      icon: 'add_circle',
      label: 'New Request',
      route: (role: string) => (role === 'manager' ? '/employee/request' : '/employee/request'), // Both use employee request for now
      roles: ['employee', 'manager'],
    },
    {
      icon: 'check_circle',
      label: 'Approvals',
      route: '/manager/approvals',
      roles: ['manager'],
    },
    {
      icon: 'people',
      label: 'Employees',
      route: '/manager/employees',
      roles: ['manager'],
    },
    {
      icon: 'work',
      label: 'Projects',
      route: '/manager/projects',
      roles: ['manager'],
    },
    {
      icon: 'admin_panel_settings',
      label: 'Manage Projects',
      route: '/admin/projects',
      roles: ['admin'],
    },
    {
      icon: 'group',
      label: 'Manage Users',
      route: '/admin/users',
      roles: ['admin'],
    },
  ];

  constructor(
    private breakpointObserver: BreakpointObserver,
    private authService: AuthService,
    private loadingService: LoadingService,
    private router: Router
  ) {}

  ngOnInit(): void {
    // Auto-redirect if not authenticated
    this.authService.isAuthenticated$.pipe(takeUntil(this.destroy$)).subscribe(isAuth => {
      if (!isAuth) {
        this.router.navigate(['/login']);
      }
    });
  }

  ngOnDestroy(): void {
    this.destroy$.next();
    this.destroy$.complete();
  }

  canShowNavItem(item: NavigationItem, user: User | null): boolean {
    return user ? item.roles.includes(user.role) : false;
  }

  getRouteForItem(item: NavigationItem, role: string): string {
    return typeof item.route === 'function' ? item.route(role) : item.route;
  }

  getPageTitle(): string {
    const url = this.router.url;

    if (url.includes('/dashboard')) return 'Dashboard';
    if (url.includes('/profile')) return 'My Profile';
    if (url.includes('/address')) return 'My Address';
    if (url.includes('/request')) return 'Travel Request';
    if (url.includes('/approvals')) return 'Approvals';
    if (url.includes('/employees')) return 'Employees';
    if (url.includes('/projects')) return 'Projects';
    if (url.includes('/users')) return 'Users';

    return 'RegularTravelManager';
  }

  logout(): void {
    this.authService.logout().subscribe({
      next: () => {
        this.loadingService.resetLoading();
        this.router.navigate(['/login']);
      },
      error: error => {
        console.error('Logout error:', error);
        this.loadingService.resetLoading();
        // Navigate anyway in case of error
        this.router.navigate(['/login']);
      },
    });
  }
}<|MERGE_RESOLUTION|>--- conflicted
+++ resolved
@@ -52,13 +52,8 @@
         [opened]="(isHandset$ | async) === false"
       >
         <mat-toolbar class="sidenav-header">
-<<<<<<< HEAD
           <div class="elca-logo"></div>
           <span class="app-title">RTM</span>
-=======
-          <mat-icon class="app-icon">business</mat-icon>
-          <span class="app-title">RTFM</span>
->>>>>>> 387b7808
         </mat-toolbar>
 
         <mat-nav-list>
@@ -144,142 +139,7 @@
       </mat-sidenav-content>
     </mat-sidenav-container>
   `,
-<<<<<<< HEAD
   styleUrls: ['./main-layout.component.scss'],
-=======
-  styles: [
-    `
-      .sidenav-container {
-        height: 100vh;
-      }
-
-      .sidenav {
-        width: 250px;
-        background-color: #fafafa;
-        border-right: 1px solid #e0e0e0;
-      }
-
-      .sidenav-header {
-        display: flex;
-        align-items: center;
-        padding: 0 16px;
-        background-color: #1976d2;
-        color: white;
-        min-height: 64px;
-      }
-
-      .app-icon {
-        margin-right: 8px;
-        font-size: 24px;
-      }
-
-      .app-title {
-        font-size: 20px;
-        font-weight: 600;
-      }
-
-      .main-toolbar {
-        position: sticky;
-        top: 0;
-        z-index: 1000;
-        box-shadow: 0 2px 4px rgba(0, 0, 0, 0.1);
-      }
-
-      .app-title {
-        font-size: 18px;
-        font-weight: 500;
-        margin-left: 12px;
-      }
-
-      .page-title {
-        font-size: 16px;
-        font-weight: 400;
-        text-align: center;
-      }
-
-      .toolbar-spacer {
-        flex: 1 1 auto;
-      }
-
-      .user-menu-trigger {
-        display: flex;
-        align-items: center;
-        gap: 4px;
-        color: white;
-      }
-
-      .user-menu-trigger mat-icon {
-        font-size: 24px;
-        height: 24px;
-        width: 24px;
-      }
-
-      .user-menu-header {
-        padding: 16px !important;
-        pointer-events: none;
-      }
-
-      .user-info {
-        display: flex;
-        flex-direction: column;
-        gap: 4px;
-      }
-
-      .user-full-name {
-        font-weight: 500;
-        font-size: 14px;
-        color: rgba(0, 0, 0, 0.87);
-      }
-
-      .user-role {
-        font-size: 11px;
-        color: rgba(0, 0, 0, 0.54);
-        font-weight: 500;
-        text-transform: uppercase;
-      }
-
-      .main-content {
-        padding: 20px;
-        min-height: calc(100vh - 64px);
-        background-color: #f5f5f5;
-      }
-
-
-      .active-nav-item {
-        background-color: #e3f2fd;
-        color: #1976d2;
-      }
-
-      .active-nav-item mat-icon {
-        color: #1976d2;
-      }
-
-      .is-mobile .sidenav {
-        width: 100%;
-        max-width: 280px;
-      }
-
-      .is-mobile .main-content {
-        padding: 16px;
-      }
-
-      @media (max-width: 768px) {
-        .main-content {
-          padding: 12px;
-        }
-
-        .app-title {
-          display: none;
-        }
-
-        .page-title {
-          font-size: 16px;
-          font-weight: 500;
-        }
-      }
-    `,
-  ],
->>>>>>> 387b7808
 })
 export class MainLayoutComponent implements OnInit, OnDestroy {
   private destroy$ = new Subject<void>();
